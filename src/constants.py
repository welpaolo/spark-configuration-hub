--- conflicted
+++ resolved
@@ -13,8 +13,6 @@
 
 # integrations
 S3 = "s3-credentials"
-<<<<<<< HEAD
+
 CONFIGURATION_HUB_REL = "spark-service-account"
-=======
-PUSHGATEWAY = "cos"
->>>>>>> 85283d23
+PUSHGATEWAY = "cos"