--- conflicted
+++ resolved
@@ -19,12 +19,9 @@
 requires:
   s3-credentials:
     interface: s3
-<<<<<<< HEAD
 
 provides:
   spark-service-account:
     interface: spark_service_account
-=======
   cos:
     interface: pushgateway
->>>>>>> 85283d23
