--- conflicted
+++ resolved
@@ -53,7 +53,14 @@
         s3=CharmVersion(
             **{"name": "s3-integrator", "channel": "edge", "series": "jammy", "alias": "s3"}
         ),
-<<<<<<< HEAD
+        pushgateway=CharmVersion(
+            **{
+                "name": "prometheus-pushgateway-k8s",
+                "channel": "stable",
+                "series": "jammy",
+                "alias": "pushgateway",
+            }
+        ),
     )
 
 
@@ -89,15 +96,4 @@
     """Copy the data_interfaces library to the different charm folder."""
     library_path = "lib/charms/data_platform_libs/v0/data_interfaces.py"
     install_path = "tests/integration/app-charm/" + library_path
-    shutil.copyfile(f"{library_path}", install_path)
-=======
-        pushgateway=CharmVersion(
-            **{
-                "name": "prometheus-pushgateway-k8s",
-                "channel": "stable",
-                "series": "jammy",
-                "alias": "pushgateway",
-            }
-        ),
-    )
->>>>>>> 85283d23
+    shutil.copyfile(f"{library_path}", install_path)